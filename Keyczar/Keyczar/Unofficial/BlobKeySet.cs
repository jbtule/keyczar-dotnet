--- conflicted
+++ resolved
@@ -12,7 +12,6 @@
  *  See the License for the specific language governing permissions and
  *  limitations under the License.
  */
-extern alias SC;
 
 
 using System;
@@ -21,7 +20,7 @@
 using System.IO;
 using System.Linq;
 using System.Text;
-using SC::SharpCompress.Archives.Zip;
+using SharpCompress.Archives.Zip;
 using Keyczar.Util;
 using Newtonsoft.Json;
 
@@ -32,17 +31,14 @@
     /// </summary>
     public class BlobKeySet : IRootProviderKeySet, IDisposable
     {
-<<<<<<< HEAD
         public static Func<BlobKeySet> Creator(Stream readStream)
         {
             return () => new BlobKeySet(readStream);
         }
 
 
-        private ZipFile _zipFile;
-=======
         private ZipArchive _zipFile;
->>>>>>> a218de66
+
 
         /// <summary>
         /// Initializes a new instance of the <see cref="BlobKeySet"/> class.
