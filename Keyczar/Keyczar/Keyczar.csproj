--- conflicted
+++ resolved
@@ -22,20 +22,18 @@
     <GeneratePackageOnBuild>True</GeneratePackageOnBuild>
     <PackageRequireLicenseAcceptance>True</PackageRequireLicenseAcceptance>
   </PropertyGroup>
-<<<<<<< HEAD
   <Import Project="..\Version.props" />
-  <ItemGroup>
-=======
   
 
   <ItemGroup Condition="'$(TargetFramework)'=='net40'">
->>>>>>> a218de66
+    <PackageReference Include="SharpCompress" Version="0.22.*" />
     <PackageReference Include="BouncyCastle" Version="1.8.*" />
     <PackageReference Include="Newtonsoft.Json" Version="6.0.*" />
 
   </ItemGroup>
 
   <ItemGroup Condition="'$(TargetFramework)'=='netstandard2.0'">
+    <PackageReference Include="SharpCompress" Version="0.22.*" />
     <PackageReference Include="Microsoft.CSharp" Version="4.3.*"/>
     <PackageReference Include="System.Configuration.ConfigurationManager" Version="4.4.0-preview2-*"/>
     <PackageReference Include="System.Runtime.Numerics" Version="4.3.*"/>
@@ -43,19 +41,7 @@
     <PackageReference Include="Newtonsoft.Json" Version="10.0.*" />
     <PackageReference Include="Newtonsoft.Json.Bson" Version="1.0.*" />
   </ItemGroup>
-  <ItemGroup>
-    <PackageReference Include="sharpcompress" Version="0.18.*" />
-    
 
-  </ItemGroup>
-  
-  <Target Name="ChangeAliasesOfSharpCompress" BeforeTargets="FindReferenceAssembliesForReferences;ResolveReferences">
-    <ItemGroup>
-      <ReferencePath Condition="'%(FileName)' == 'SharpCompress'">
-        <Aliases>SC</Aliases>
-      </ReferencePath>
-    </ItemGroup>
-  </Target>
 
   <ItemGroup Condition="'$(TargetFramework)'=='net40'">
     <Reference Include="Microsoft.CSharp" />
